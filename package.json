{
  "name": "@wangeditor-team/we-next",
<<<<<<< HEAD
  "version": "0.1.0",
  "description": "wangEditor next",
=======
  "version": "0.0.26",
  "description": "wangEditor - 轻量级 web 富文本编辑器，配置方便，使用简单，开源免费",
  "homepage": "http://www.wangeditor.com/",
  "keywords": [
    "wangEditor",
    "富文本编辑器",
    "富文本"
  ],
>>>>>>> 2073499d
  "main": "dist/wangEditor.min.js",
  "types": "dist/wangEditor.d.ts",
  "module": "dist/wangEditor.min.js",
  "scripts": {
    "dev": "cross-env NODE_ENV=development webpack --watch --config build/webpack.dev.js",
    "example": "cross-env PORT=8881 node server/www.js",
    "build": "cross-env NODE_ENV=production webpack --config build/webpack.prod.js",
    "lint": "eslint 'src/**/*.{js,ts}'",
    "lint-fix": "eslint --fix \"src/**/*.{js,ts}\"",
    "prettier": "prettier --write --config .prettierrc.js \"src/**/*.{js,ts}\"",
    "test": "cross-env NODE_ENV=test jest --passWithNoTests --runInBand",
    "test-c": "cross-env NODE_ENV=test jest --coverage"
  },
  "jest": {
    "testEnvironment": "node"
  },
  "repository": {
    "type": "git",
    "url": "git+https://github.com/wangeditor-team/we-next.git"
  },
  "author": "",
  "license": "ISC",
  "bugs": {
    "url": "https://github.com/wangeditor-team/we-next/issues"
  },
  "devDependencies": {
    "@babel/core": "^7.11.6",
    "@babel/plugin-transform-runtime": "^7.11.5",
    "@babel/preset-env": "^7.11.5",
    "@types/jest": "^25.2.1",
    "@types/jquery": "^3.3.38",
    "@types/lodash": "^4.14.150",
    "@typescript-eslint/eslint-plugin": "^2.31.0",
    "@typescript-eslint/parser": "^2.31.0",
    "autoprefixer": "^9.7.6",
    "babel-loader": "^8.1.0",
    "clean-webpack-plugin": "^3.0.0",
    "cross-env": "^7.0.2",
    "css-loader": "^3.5.3",
    "eslint": "^6.8.0",
    "eslint-config-prettier": "^6.11.0",
    "eslint-plugin-prettier": "^3.1.3",
    "formidable": "^1.2.2",
    "highlight.js": "^10.1.2",
    "husky": "^4.2.5",
    "i18next": "^19.6.3",
    "jest": "^26.0.1",
    "jquery": "^3.5.1",
    "koa": "^2.13.0",
    "koa-bodyparser": "^4.3.0",
    "koa-json": "^2.0.2",
    "koa-logger": "^3.2.1",
    "koa-onerror": "^4.1.0",
    "koa-router": "^9.0.1",
    "koa-static": "^5.0.0",
    "less": "^3.11.1",
    "less-loader": "^6.0.0",
    "lint-staged": "^10.2.2",
    "postcss-loader": "^3.0.0",
    "prettier": "^2.0.5",
    "style-loader": "^1.2.1",
    "ts-jest": "^25.4.0",
    "ts-loader": "^7.0.2",
    "typescript": "^3.8.3",
    "url-loader": "^4.1.0",
    "webpack": "^4.43.0",
    "webpack-cli": "^3.3.11",
    "webpack-merge": "^4.2.2",
    "@babel/plugin-proposal-class-properties": "^7.10.4",
    "@babel/plugin-proposal-object-rest-spread": "^7.11.0"
  },
  "dependencies": {
    "@babel/runtime": "^7.11.2",
    "@babel/runtime-corejs3": "^7.11.2"
  },
  "husky": {
    "hooks": {
      "pre-commit": "lint-staged"
    }
  },
  "lint-staged": {
    "*.{ts,js}": [
      "npm run prettier",
      "npm run lint-fix",
      "npm run test",
      "git add ."
    ]
  }
}<|MERGE_RESOLUTION|>--- conflicted
+++ resolved
@@ -1,10 +1,6 @@
 {
   "name": "@wangeditor-team/we-next",
-<<<<<<< HEAD
   "version": "0.1.0",
-  "description": "wangEditor next",
-=======
-  "version": "0.0.26",
   "description": "wangEditor - 轻量级 web 富文本编辑器，配置方便，使用简单，开源免费",
   "homepage": "http://www.wangeditor.com/",
   "keywords": [
@@ -12,7 +8,6 @@
     "富文本编辑器",
     "富文本"
   ],
->>>>>>> 2073499d
   "main": "dist/wangEditor.min.js",
   "types": "dist/wangEditor.d.ts",
   "module": "dist/wangEditor.min.js",
