--- conflicted
+++ resolved
@@ -7,11 +7,6 @@
 const webpack = require('webpack')
 const { srcPath } = require('./myPath')
 
-<<<<<<< HEAD
-const MiniCssExtractPlugin = require('mini-css-extract-plugin')
-
-=======
->>>>>>> 84a0108f
 module.exports = {
     entry: {
         wangEditor: path.join(srcPath, 'wangEditor.ts'),
