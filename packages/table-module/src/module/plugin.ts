--- conflicted
+++ resolved
@@ -14,13 +14,9 @@
   NodeEntry,
   Path,
   Point,
-<<<<<<< HEAD
-=======
   Selection,
->>>>>>> 8211031e
   Text,
   Transforms,
-  Selection,
 } from 'slate'
 
 import { withSelection } from './with-selection'
@@ -55,10 +51,7 @@
  */
 function isHalfBreak(newEditor: IDomEditor, location: Point): boolean {
   const offset = location.offset
-<<<<<<< HEAD
-=======
-
->>>>>>> 8211031e
+
   if (offset === 0) { return false }
   const node = Editor.node(newEditor, location)
 
@@ -267,31 +260,6 @@
   }
 
   // 重写区域选中的删除，修正可能半选的换行符
-<<<<<<< HEAD
-  newEditor.deleteFragment = (unit) => {
-    const { selection } = newEditor
-    if (!selection) return
-    let hasChange = false
-    const newSelection: Selection = {
-      anchor: selection.anchor,
-      focus: selection.focus
-    }
-    // 是否是从左到右的选区
-    const isLeftToRight = Point.isBefore(newSelection.anchor, newSelection.focus)
-    if (isHalfBreak(newEditor, selection.anchor)) {
-      const nv = Editor[isLeftToRight ? 'before' : 'after'](newEditor, selection.anchor)
-      if (nv) {
-        newSelection.anchor = nv
-      }
-      hasChange = true;
-    }
-    if (isHalfBreak(newEditor, selection.focus)) {
-      const nv = Editor[isLeftToRight ? 'after' : 'before'](newEditor, selection.focus)
-      if (nv) {
-        newSelection.focus = nv
-      }
-      hasChange = true;
-=======
   newEditor.deleteFragment = unit => {
     const { selection } = newEditor
 
@@ -319,7 +287,6 @@
         newSelection.focus = nv
       }
       hasChange = true
->>>>>>> 8211031e
     }
     if (hasChange) {
       Transforms.setSelection(newEditor, newSelection)
