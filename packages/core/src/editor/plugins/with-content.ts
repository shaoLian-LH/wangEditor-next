/**
 * @description slate 插件 - content
 * @author wangfupeng
 */

import { Editor, Node, Text, Path, Operation, Range, Transforms, Element } from 'slate'
import { DomEditor } from '../dom-editor'
import { IDomEditor } from '../..'
import { EDITOR_TO_SELECTION, NODE_TO_KEY } from '../../utils/weak-maps'
import { node2html } from '../../to-html/node2html'
import { genElemId } from '../../formats/helper'
import { Key } from '../../utils/key'
import { DOMElement, getPlainText } from '../../utils/dom'
import { findCurrentLineRange } from '../../utils/line'
import { ElementWithId } from '../interface'
import { NodeType } from '../../types'

const IGNORE_TAGS = new Set([
  'doctype',
  '!doctype',
  'meta',
  'script',
  'style',
  'link',
  'frame',
  'iframe',
  'title',
  'svg', // TODO 暂时忽略
])

export const withContent = <T extends Editor>(editor: T) => {
  const e = editor as T & IDomEditor
  const { onChange, insertText, apply, deleteBackward } = e

  // 重写 apply 方法
  // apply 方法非常重要，它最终执行 operation https://docs.slatejs.org/concepts/05-operations
  // operation 的接口定义参考 slate src/interfaces/operation.ts
  e.apply = (op: Operation) => {
    const matches: [Path, Key][] = []

    const { readOnly } = e.getConfig()
    if (readOnly) return

    switch (op.type) {
      case 'insert_text':
      case 'remove_text':
      case 'set_node': {
        for (const [node, path] of Editor.levels(e, { at: op.path })) {
          // 在当前节点寻找
          const key = DomEditor.findKey(e, node)
          matches.push([path, key])
        }
        break
      }

      case 'insert_node':
      case 'remove_node':
      case 'merge_node':
      case 'split_node': {
        for (const [node, path] of Editor.levels(e, { at: Path.parent(op.path) })) {
          // 在父节点寻找
          const key = DomEditor.findKey(e, node)
          matches.push([path, key])
        }
        break
      }

      case 'move_node': {
        for (const [node, path] of Editor.levels(e, {
          at: Path.common(Path.parent(op.path), Path.parent(op.newPath)),
        })) {
          const key = DomEditor.findKey(e, node)
          matches.push([path, key])
        }
        break
      }
    }

    // 执行原本的 apply - 重要！！！
    apply(op)

    // 绑定 node 和 key
    for (const [path, key] of matches) {
      const [node] = Editor.node(e, path)
      NODE_TO_KEY.set(node, key)
    }
  }

  e.deleteBackward = unit => {
    if (unit !== 'line') {
      return deleteBackward(unit)
    }

    if (editor.selection && Range.isCollapsed(editor.selection)) {
      const parentBlockEntry = Editor.above(editor, {
        match: n => Editor.isBlock(editor, n),
        at: editor.selection,
      })

      if (parentBlockEntry) {
        const [, parentBlockPath] = parentBlockEntry
        const parentElementRange = Editor.range(editor, parentBlockPath, editor.selection.anchor)

        const currentLineRange = findCurrentLineRange(e, parentElementRange)

        if (!Range.isCollapsed(currentLineRange)) {
          Transforms.delete(editor, { at: currentLineRange })
        }
      }
    }
  }

  // 重写 onchange API
  e.onChange = () => {
    // 记录当前选区
    const { selection } = e
    if (selection != null) {
      EDITOR_TO_SELECTION.set(e, selection)
    }

    // 触发配置的 change 事件
    e.emit('change')

    onChange()
  }

  e.insertText = (s: string) => {
    // 若触发 maxLength ，则不继续插入
    //【注意1】拼音的 maxLength 限制，不在这里，在 compositionStart 和 compositionEnd 里处理
    //【注意2】粘贴的 maxLength 限制，在 insertData 和 insertFragment
    const res = DomEditor.checkMaxLength(e)
    if (res) {
      return
    }

    // 执行默认的 insertText
    insertText(s)
  }

  // tab
  e.handleTab = () => {
    e.insertText('    ')
  }

  // 获取 html （去掉了格式化 2021.12.10）
  e.getHtml = (): string => {
    const { children = [] } = e
    const html = children.map(child => node2html(child, e)).join('')
    return html
  }

  // 获取 text
  e.getText = (): string => {
    const { children = [] } = e
    return children.map(child => Node.string(child)).join('\n')
  }

  // 获取选区文字
  e.getSelectionText = (): string => {
    const { selection } = e
    if (selection == null) return ''
    return Editor.string(editor, selection)
  }

  // 根据 type 获取 elems
  e.getElemsByType = (type: string, isPrefix = false): ElementWithId[] => {
    const elems: ElementWithId[] = []

    // 获取 editor 所有 nodes
    const nodeEntries = Editor.nodes(e, {
      at: [],
      universal: true,
    })
    for (let nodeEntry of nodeEntries) {
      const [node] = nodeEntry
      if (Element.isElement(node)) {
        // 判断 type （前缀 or 全等）
        let flag = isPrefix ? node.type.indexOf(type) >= 0 : node.type === type
        if (flag) {
          const key = DomEditor.findKey(e, node)
          const id = genElemId(key.id)

          // node + id
          elems.push({
            ...node,
            id,
          })
        }
      }
    }

    return elems
  }

  // 根据 type 前缀，获取 elems
  e.getElemsByTypePrefix = (typePrefix: string): ElementWithId[] => {
    return e.getElemsByType(typePrefix, true)
  }

  /**
   * 判断 editor 是否为空（只有一个空 paragraph）
   */
  e.isEmpty = () => {
    const { children = [] } = e
    if (children.length > 1) return false // >1 个顶级节点

    const firstNode = children[0]
    if (firstNode == null) return true // editor.children 空数组

    if (Element.isElement(firstNode) && firstNode.type === 'paragraph') {
      const { children: texts = [] } = firstNode
      if (texts.length > 1) return false // >1 text node

      const t = texts[0]
      if (t == null) return true // 无 text 节点

      if (Text.isText(t) && t.text === '') return true // 只有一个 text 且是空字符串
    }

    return false
  }

  /**
   * 清空内容
   */
  e.clear = () => {
    const initialEditorValue: Node[] = [
      {
        type: 'paragraph',
        children: [{ text: '' }],
      },
    ]
    Transforms.removeNodes(e, {
      at: {
        anchor: Editor.start(e, []),
        focus: Editor.end(e, []),
      },
      mode: 'highest',
    })
    Transforms.insertNodes(e, initialEditorValue)
  }

  e.getParentNode = (node: Node) => {
    return DomEditor.getParentNode(e, node)
  }

  /**
   * 插入 DOMElement
   * @param domElem DOM Element
   */
  e.insertDomElem = (domElem: DOMElement) => {
    const tag = domElem.tagName.toLowerCase()
    if (IGNORE_TAGS.has(tag)) return

    const text = getPlainText(domElem).trim()
    if (!text) return

    const display = getComputedStyle(domElem).getPropertyValue('display')
    if (display === 'block') {
      e.insertBreak()
      Transforms.setNodes(e, { type: 'paragraph' })
    }

    const lines = text.split(/\r\n|\r|\n/) // 换行
    const length = lines.length
    lines.forEach((line, index) => {
      if (!line.trim()) return
<<<<<<< HEAD

=======
>>>>>>> 163a425e
      e.insertText(line)
      if (index + 1 < length) {
        Transforms.splitNodes(e, { always: true }) // 插入换行
      }
    })
  }

  /**
   * 插入 html （不保证语义完全正确），用于粘贴
   * @param html html string
   */
  e.dangerouslyInsertHtml = (html: string = '') => {
    if (!html) return

    const div = document.createElement('div')
    div.innerHTML = html
    div.setAttribute('hidden', 'true')
    document.body.appendChild(div)
    Array.from(div.childNodes).forEach(child => {
      const { nodeType } = child
      if (nodeType !== NodeType.ELEMENT_NODE && nodeType !== NodeType.TEXT_NODE) return

      let text = child.textContent || ''
      text = text.replace(/\s/gm, '') // 去掉空格，换行符号
      if (DomEditor.checkMaxLength(e, text)) {
        return
      }

      if (nodeType === NodeType.ELEMENT_NODE) {
        // DOM Element
        try {
          // 可第三方扩展，加 try 包裹
          e.insertDomElem(child as DOMElement)
        } catch (err) {
          // 出错，则插入文本
          if (text) e.insertText(text)
          console.error('insertDomElem error', child)
        }
      }
      if (nodeType === NodeType.TEXT_NODE) {
        // DOM Text
        if (text) e.insertText(text)
      }
    })
    document.body.removeChild(div)
  }

  return e
}<|MERGE_RESOLUTION|>--- conflicted
+++ resolved
@@ -265,10 +265,6 @@
     const length = lines.length
     lines.forEach((line, index) => {
       if (!line.trim()) return
-<<<<<<< HEAD
-
-=======
->>>>>>> 163a425e
       e.insertText(line)
       if (index + 1 < length) {
         Transforms.splitNodes(e, { always: true }) // 插入换行
