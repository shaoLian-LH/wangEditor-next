--- conflicted
+++ resolved
@@ -39,13 +39,10 @@
         'emoticon',
         'image',
         'video',
-<<<<<<< HEAD
+        'undo',
+        'redo',
         'list',
         'code',
-=======
-        'undo',
-        'redo',
->>>>>>> ea52d38f
     ],
 
     fontNames: [
