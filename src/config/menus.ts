/**
 * @description 菜单配置
 * @author wangfupeng
 */

/*表情菜单数据结构类型*/
/**
 *
 */
export type EmotionsContentType = {
    alt: string
    src: string
}
export type EmotionsType = {
    title: string
    type: string
    content: Array<EmotionsContentType | string>
}

/*表情菜单数据结构类型END*/
export default {
    menus: [
        'head',
        'bold',
        // 'fontSize',
        'customFontSize',
        'fontName',
        'italic',
        'underline',
        'strikeThrough',
        'indent',
        'lineHeight',
        'foreColor',
        'backColor',
        'link',
        'list',
        'justify',
        'quote',
        'emoticon',
        'image',
        'video',
        'undo',
        'redo',
<<<<<<< HEAD
        'list',
        'code',
=======
        'table',
>>>>>>> 0a1347fe
    ],

    fontNames: [
        '黑体',
        '仿宋',
        '楷体',
        '标楷体',
        '华文仿宋',
        '华文楷体',
        '宋体',
        '微软雅黑',
        'Arial',
        'Tahoma',
        'Verdana',
        'Times New Roman',
        'Courier New',
    ],

    fontSizes: {
        'x-small': '1',
        small: '2',
        normal: '3',
        large: '4',
        'x-large': '5',
        'xx-large': '6',
    },

    customFontSize: [
        { value: '9px', text: '9' },
        { value: '10px', text: '10' },
        { value: '12px', text: '12' },
        { value: '14px', text: '14' },
        { value: '16px', text: '16' },
        { value: '20px', text: '20' },
        { value: '42px', text: '42' },
        { value: '72px', text: '72' },
    ],

    colors: [
        '#000000',
        '#eeece0',
        '#1c487f',
        '#4d80bf',
        '#c24f4a',
        '#8baa4a',
        '#7b5ba1',
        '#46acc8',
        '#f9963b',
        '#ffffff',
    ],

    //插入代码语言配置
    languageType: [
        'Bash',
        'C',
        'C#',
        'C++',
        'CSS',
        'Java',
        'JavaScript',
        'JSON',
        'TypeScript',
        'Plain text',
        'Html',
        'XML',
        'SQL',
        'Go',
        'Kotlin',
        'Lua',
        'Markdown',
        'PHP',
        'Python',
        'Shell Session',
        'Ruby',
    ],

    languageTab: '　　　　',
    /**
     * 表情配置菜单
     * 如果为emoji表情直接作为元素插入
     * emoticon:Array<EmotionsType>
     */
    emotions: [
        {
            // tab 的标题
            title: '默认',
            // type -> 'emoji' / 'image'
            type: 'image',
            // content -> 数组
            content: [
                {
                    alt: '[坏笑]',
                    src:
                        'http://img.t.sinajs.cn/t4/appstyle/expression/ext/normal/50/pcmoren_huaixiao_org.png',
                },
                {
                    alt: '[舔屏]',
                    src:
                        'http://img.t.sinajs.cn/t4/appstyle/expression/ext/normal/40/pcmoren_tian_org.png',
                },
                {
                    alt: '[污]',
                    src:
                        'http://img.t.sinajs.cn/t4/appstyle/expression/ext/normal/3c/pcmoren_wu_org.png',
                },
            ],
        },
        {
            // tab 的标题
            title: '新浪',
            // type -> 'emoji' / 'image'
            type: 'image',
            // content -> 数组
            content: [
                {
                    src:
                        'http://img.t.sinajs.cn/t35/style/images/common/face/ext/normal/7a/shenshou_thumb.gif',
                    alt: '[草泥马]',
                },
                {
                    src:
                        'http://img.t.sinajs.cn/t35/style/images/common/face/ext/normal/60/horse2_thumb.gif',
                    alt: '[神马]',
                },
                {
                    src:
                        'http://img.t.sinajs.cn/t35/style/images/common/face/ext/normal/bc/fuyun_thumb.gif',
                    alt: '[浮云]',
                },
            ],
        },
        {
            // tab 的标题
            title: 'emoji',
            // type -> 'emoji' / 'image'
            type: 'emoji',
            // content -> 数组
            content: '😀 😃 😄 😁 😆 😅 😂 😊 😇 🙂 🙃 😉 😓 😪 😴 🙄 🤔 😬 🤐'.split(/\s/),
        },
        {
            // tab 的标题
            title: '手势',
            // type -> 'emoji' / 'image'
            type: 'emoji',
            // content -> 数组
            content: [
                '🙌',
                '👏',
                '👋',
                '👍',
                '👎',
                '👊',
                '✊',
                '️👌',
                '✋',
                '👐',
                '💪',
                '🙏',
                '️👆',
                '👇',
                '👈',
                '👉',
                '🖕',
                '🖐',
                '🤘',
            ],
        },
    ],
}<|MERGE_RESOLUTION|>--- conflicted
+++ resolved
@@ -41,12 +41,8 @@
         'video',
         'undo',
         'redo',
-<<<<<<< HEAD
-        'list',
+        'table',
         'code',
-=======
-        'table',
->>>>>>> 0a1347fe
     ],
 
     fontNames: [
