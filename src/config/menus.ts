--- conflicted
+++ resolved
@@ -17,11 +17,8 @@
         'quote',
         'backColor',
         'fontColor',
-<<<<<<< HEAD
         'image',
-=======
         'video',
->>>>>>> b3e3037e
     ],
 
     fontNames: ['宋体', '微软雅黑', 'Arial', 'Tahoma', 'Verdana'],
