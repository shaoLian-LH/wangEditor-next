--- conflicted
+++ resolved
@@ -4,11 +4,7 @@
  */
 
 export default {
-<<<<<<< HEAD
-    menus: ['bold', 'head', 'link', 'underline', 'strikeThrough'],
-=======
-    menus: ['bold', 'head', 'link', 'underline', 'strikethrough', 'fontStyle'],
->>>>>>> fe59e87a
+    menus: ['bold', 'head', 'link', 'underline', 'strikeThrough', 'fontStyle'],
 
     fontNames: ['宋体', '微软雅黑', 'Arial', 'Tahoma', 'Verdana'],
 
