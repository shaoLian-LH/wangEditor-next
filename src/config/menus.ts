--- conflicted
+++ resolved
@@ -36,11 +36,8 @@
         'image',
         'video',
         'indent',
-<<<<<<< HEAD
         'list',
-=======
         'lineHeight',
->>>>>>> c59ff6d6
     ],
 
     fontNames: [
