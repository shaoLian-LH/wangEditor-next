--- conflicted
+++ resolved
@@ -4,11 +4,7 @@
  */
 
 export default {
-<<<<<<< HEAD
-    menus: ['bold', 'head', 'link', 'italic', 'underline', 'strikeThrough', 'fontStyle', 'fontSize'],
-=======
-    menus: ['bold', 'head', 'link', 'italic', 'underline', 'strikeThrough', 'fontStyle', 'justify'],
->>>>>>> bc0ab135
+    menus: ['bold', 'head', 'link', 'italic', 'underline', 'strikeThrough', 'fontStyle', 'justify', 'fontSize'],
 
     fontNames: ['宋体', '微软雅黑', 'Arial', 'Tahoma', 'Verdana'],
 
