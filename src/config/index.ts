/**
 * @description 编辑器配置
 * @author wangfupeng
 */

import menusConfig from './menus'
import eventsConfig from './events'
import styleConfig from './style'
import pasteConfig from './paste'
import cmdConfig from './cmd'
import imageConfig, { UploadImageHooksType } from './image'

// 字典类型
export type DicType = {
    [key: string]: string
}

// 定义配置项的类型规范
export type ConfigType = {
    menus: string[]
    fontNames: string[]
    fontSizes: FontSizeType
    colors: string[]
    zIndex: number
    onchange: Function
    onfocus: Function
    onblur: Function
    onchangeTimeout: number
    pasteFilterStyle: boolean
    pasteIgnoreImg: boolean
    pasteTextHandle: Function
    styleWithCSS: boolean
    linkImgCallback: Function

    uploadImgServer: string
    uploadImgShowBase64: boolean
    uploadImgMaxSize: number
    uploadImgMaxLength: number
    uploadFileName: string
    uploadImgParams: DicType
    uploadImgParamsWithUrl: boolean
    uploadImgHeaders: DicType
    uploadImgHooks: UploadImageHooksType
    uploadImgTimeout: number
    withCredentials: boolean
    customUploadImg: Function | null
}

// 生成字号配置类型
export type FontSizeType = {
    [key: string]: string;
}

// 合并所有的配置信息
const defaultConfig = Object.assign(
    {},
    menusConfig,
    eventsConfig,
    styleConfig,
    cmdConfig,
    pasteConfig,
<<<<<<< HEAD
=======
    imageConfig
>>>>>>> bc0ab135
)

export default defaultConfig<|MERGE_RESOLUTION|>--- conflicted
+++ resolved
@@ -59,10 +59,7 @@
     styleConfig,
     cmdConfig,
     pasteConfig,
-<<<<<<< HEAD
-=======
     imageConfig
->>>>>>> bc0ab135
 )
 
 export default defaultConfig