--- conflicted
+++ resolved
@@ -9,11 +9,8 @@
 import pasteConfig from './paste'
 import cmdConfig from './cmd'
 import imageConfig, { UploadImageHooksType } from './image'
-<<<<<<< HEAD
 import constConfig from './const'
-=======
 import langConfig from './lang'
->>>>>>> 1388f123
 
 // 字典类型
 export type DicType = {
@@ -88,11 +85,8 @@
     cmdConfig,
     pasteConfig,
     imageConfig,
-<<<<<<< HEAD
-    constConfig
-=======
+    constConfig,
     langConfig
->>>>>>> 1388f123
 )
 
 export default defaultConfig