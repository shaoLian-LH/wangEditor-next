/**
 * @description 编辑器 class
 * @author wangfupeng
 */

import $, { DomElement } from '../utils/dom-core'
import { EMPTY_FN } from '../utils/const'
import defaultConfig, { ConfigType } from '../config'
import SelectionAndRangeAPI from './selection'
import CommandAPI from './command'
import Text from '../text/index'
import Menus from '../menus/index'
import initDom from './init-fns/init-dom'
import initSelection from './init-fns/init-selection'
import bindEvent, { changeHandler } from './init-fns/bind-event'
import i18nextInit from './init-fns/i18next-init'

// 创建菜单的 class
import BtnMenu from '../menus/menu-constructors/BtnMenu'
import DropList from '../menus/menu-constructors/DropList'
import DropListMenu from '../menus/menu-constructors/DropListMenu'
import Panel from '../menus/menu-constructors/Panel'
import PanelMenu from '../menus/menu-constructors/PanelMenu'
import Tooltip from '../menus/menu-constructors/Tooltip'

let EDITOR_ID = 1

class Editor {
    // 存储自定义菜单的构造函数
    static menuConstructors: {
        [key: string]: Function
    } = {}

    // 暴露 $
    static $: Function = $

    public id: string
    public toolbarSelector: string
    public textSelector: string | undefined
    public config: ConfigType
    public $toolbarElem: DomElement
    public $textContainerElem: DomElement
    public $textElem: DomElement
    public toolbarElemId: string
    public textElemId: string
    public isFocus: boolean
    public selection: SelectionAndRangeAPI
    public cmd: CommandAPI
    public txt: Text
    public menus: Menus
<<<<<<< HEAD
    public change: Function
    public highlight: any
=======
    public i18next: any
>>>>>>> f8c523c5

    /**
     * 构造函数
     * @param toolbarSelector 工具栏 DOM selector
     * @param textSelector 文本区域 DOM selector
     */
    constructor(toolbarSelector: string, textSelector?: string) {
        // id，用以区分单个页面不同的编辑器对象
        this.id = `wangEditor-${EDITOR_ID++}`

        this.toolbarSelector = toolbarSelector
        this.textSelector = textSelector

        if (toolbarSelector == null) {
            throw new Error('错误：初始化编辑器时候未传入任何参数，请查阅文档')
        }

        // 属性的默认值，后面可能会再修改
        this.config = defaultConfig // 默认配置
        this.$toolbarElem = $('<div></div>')
        this.$textContainerElem = $('<div></div>')
        this.$textElem = $('<div></div>')
        this.toolbarElemId = ''
        this.textElemId = ''
        this.isFocus = false

        this.selection = new SelectionAndRangeAPI(this)
        this.cmd = new CommandAPI(this)
        this.txt = new Text(this)
        this.menus = new Menus(this)
    }

    /**
     * 初始化选区
     * @param newLine 新建一行
     */
    public initSelection(newLine?: boolean): void {
        initSelection(this, newLine)
    }

    /**
     * 创建编辑器实例
     */
    public create(): void {
        // 国际化 因为要在创建菜单前使用 所以要最先 初始化
        i18nextInit(this)

        // 初始化 DOM
        initDom(this)

        // 初始化 text
        this.txt.init()

        // 初始化菜单
        this.menus.init()

        // 初始化选区，将光标定位到内容尾部
        this.initSelection(true)

        // 绑定事件
        bindEvent(this)
    }

    public change(): void {
        changeHandler(this)
    }
}

// 暴露创建菜单的 class
Editor.menuConstructors = {
    BtnMenu,
    DropList,
    DropListMenu,
    Panel,
    PanelMenu,
    Tooltip,
}

export default Editor<|MERGE_RESOLUTION|>--- conflicted
+++ resolved
@@ -48,12 +48,8 @@
     public cmd: CommandAPI
     public txt: Text
     public menus: Menus
-<<<<<<< HEAD
-    public change: Function
+    public i18next: any
     public highlight: any
-=======
-    public i18next: any
->>>>>>> f8c523c5
 
     /**
      * 构造函数
