/**
 * @description 编辑器 class
 * @author wangfupeng
 */

<<<<<<< HEAD
import $, { DomElement, DomElementSelector } from '../utils/dom-core'
=======
import $, { DomElement } from '../utils/dom-core'
>>>>>>> 0ad9aa8b
import { deepClone } from '../utils/util'
import defaultConfig, { ConfigType } from '../config'
import SelectionAndRangeAPI from './selection'
import CommandAPI from './command'
import Text from '../text/index'
import Menus from '../menus/index'
import initDom from './init-fns/init-dom'
import initSelection from './init-fns/init-selection'
import bindEvent from './init-fns/bind-event'
import i18nextInit from './init-fns/i18next-init'
import initFullScreen, { setUnFullScreen, setFullScreen } from './init-fns/set-full-screen'
import ZIndex from './z-index'
import Change from './change/index'
import History from './history/index'
import disable from './disable'

// 创建菜单的 class
import BtnMenu from '../menus/menu-constructors/BtnMenu'
import DropList from '../menus/menu-constructors/DropList'
import DropListMenu from '../menus/menu-constructors/DropListMenu'
import Panel from '../menus/menu-constructors/Panel'
import PanelMenu from '../menus/menu-constructors/PanelMenu'
import Tooltip from '../menus/menu-constructors/Tooltip'

let EDITOR_ID = 1

class Editor {
    // 暴露 $
    static $ = $

    static BtnMenu = BtnMenu
    static DropList = DropList
    static DropListMenu = DropListMenu
    static Panel = Panel
    static PanelMenu = PanelMenu
    static Tooltip = Tooltip

    public id: string
    public toolbarSelector: DomElementSelector
    public textSelector?: DomElementSelector
    public config: ConfigType
    public $toolbarElem: DomElement
    public $textContainerElem: DomElement
    public $textElem: DomElement
    public toolbarElemId: string
    public textElemId: string
    public isFocus: boolean
    public isComposing: boolean
    public isCompatibleMode: boolean
    public selection: SelectionAndRangeAPI
    public cmd: CommandAPI
    public txt: Text
    public menus: Menus
    public i18next: any
    public highlight: any
    public zIndex: ZIndex
    public change: Change
    public history: History

    // 实例销毁前需要执行的钩子集合
    private beforeDestroyHooks: Function[] = []

    /**
     * 构造函数
     * @param toolbarSelector 工具栏 DOM selector
     * @param textSelector 文本区域 DOM selector
     */
    constructor(toolbarSelector: DomElementSelector, textSelector?: DomElementSelector) {
        // id，用以区分单个页面不同的编辑器对象
        this.id = `wangEditor-${EDITOR_ID++}`

        this.toolbarSelector = toolbarSelector
        this.textSelector = textSelector

        if (toolbarSelector == null) {
            throw new Error('错误：初始化编辑器时候未传入任何参数，请查阅文档')
        }

        // 属性的默认值，后面可能会再修改
        // 默认配置 - 当一个页面有多个编辑器的时候，因为 JS 的特性(引用类型)会导致多个编辑器的 config 引用是同一个，所以需要 深度克隆 断掉引用
        this.config = deepClone(defaultConfig)
        this.$toolbarElem = $('<div></div>')
        this.$textContainerElem = $('<div></div>')
        this.$textElem = $('<div></div>')
        this.toolbarElemId = ''
        this.textElemId = ''
        this.isFocus = false
        this.isComposing = false
        this.isCompatibleMode = false

        this.selection = new SelectionAndRangeAPI(this)
        this.cmd = new CommandAPI(this)
        this.txt = new Text(this)
        this.menus = new Menus(this)
        this.zIndex = new ZIndex()
        this.change = new Change(this)
        this.history = new History(this)
    }

    /**
     * 初始化选区
     * @param newLine 新建一行
     */
    public initSelection(newLine?: boolean): void {
        initSelection(this, newLine)
    }

    /**
     * 创建编辑器实例
     */
    public create(): void {
        // 初始化 ZIndex
        this.zIndex.init(this)

        // 确定当前的历史记录模式
        this.isCompatibleMode = this.config.compatibleMode()

        // 标准模式下，重置延迟时间
        if (!this.isCompatibleMode) {
            this.config.onchangeTimeout = 30
        }

        // 国际化 因为要在创建菜单前使用 所以要最先 初始化
        i18nextInit(this)

        // 初始化 DOM
        initDom(this)

        // 初始化 text
        this.txt.init()

        // 初始化菜单
        this.menus.init()

        // 初始化全屏功能
        initFullScreen(this)

        // 初始化选区，将光标定位到内容尾部
        this.initSelection(true)

        // 绑定事件
        bindEvent(this)

        // 绑定监听的目标节点
        this.change.observe()

        this.history.observe()
    }

    /**
     * 提供给用户添加销毁前的钩子函数
     * @param fn 钩子函数
     */
    public beforeDestroy(fn: Function): Editor {
        this.beforeDestroyHooks.push(fn)
        return this
    }

    /**
     * 销毁当前编辑器实例
     */
    public destroy(): void {
        // 调用钩子函数
        this.beforeDestroyHooks.forEach(fn => fn.call(this))

        // 销毁 DOM 节点
        this.$toolbarElem.remove()
        this.$textContainerElem.remove()
    }

    /**
     * 将编辑器设置为全屏
     */
    public fullScreen(): void {
        setFullScreen(this)
    }

    /**
     * 将编辑器退出全屏
     */
    public unFullScreen(): void {
        setUnFullScreen(this)
    }

    /**
     * 禁用api
     */
    public disable(): void {
        disable.disable(this)
    }

    /**
     * 启用api
     */
    public enable(): void {
        disable.enable(this)
    }
}

export default Editor<|MERGE_RESOLUTION|>--- conflicted
+++ resolved
@@ -3,11 +3,7 @@
  * @author wangfupeng
  */
 
-<<<<<<< HEAD
 import $, { DomElement, DomElementSelector } from '../utils/dom-core'
-=======
-import $, { DomElement } from '../utils/dom-core'
->>>>>>> 0ad9aa8b
 import { deepClone } from '../utils/util'
 import defaultConfig, { ConfigType } from '../config'
 import SelectionAndRangeAPI from './selection'
