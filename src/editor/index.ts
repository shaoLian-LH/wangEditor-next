--- conflicted
+++ resolved
@@ -48,11 +48,7 @@
     public cmd: CommandAPI
     public txt: Text
     public menus: Menus
-<<<<<<< HEAD
-    public change: Function
     public i18next: any
-=======
->>>>>>> 98cf831d
 
     /**
      * 构造函数
