import Editor from '../editor/index'

/**
 * @description 封装 DOM 操作
 * @wangfupeng
 */

<<<<<<< HEAD
// 记录元素基于上一个相对&绝对定位的位置信息
type OffsetDataType = {
    top: number
    left: number
    width: number
    height: number
    parent: Element | null
}
// 记录所有的事件绑定
=======
// 记录代理事件绑定
type listener = (e: Event) => void
>>>>>>> 3e96a614
type EventItem = {
    elem: HTMLElement
    selector: string
    fn: listener
    agentFn: listener
}
const AGENT_EVENTS: EventItem[] = []

/**
 * DOM List 转为 HTMLElement 数组
 * @param elems DOM List
 */
function _toArray<T>(elems: T): HTMLElement[] {
    return Array.prototype.slice.call(elems)
}

/**
 * 根据 html 字符串创建 elem
 * @param {String} html html
 */
function _createElemByHTML(html: string): HTMLElement[] {
    const div = document.createElement('div')
    div.innerHTML = html
    const elems = div.children
    return _toArray(elems)
}

/**
 * 判断是否是 DOM List
 * @param selector DOM 元素或列表
 */
function _isDOMList(selector: any): boolean {
    if (!selector) {
        return false
    }
    if (selector instanceof HTMLCollection || selector instanceof NodeList) {
        return true
    }
    return false
}

/**
 * 封装 querySelectorAll
 * @param selector css 选择器
 */
function _querySelectorAll(selector: string): HTMLElement[] {
    const elems = document.querySelectorAll(selector)
    return _toArray(elems)
}

/**
 * 封装 _styleArrTrim
 * @param styleArr css
 */
function _styleArrTrim(style: string | string[]): string[] {
    let styleArr: string[] = []
    let resultArr: string[] = []

    if (!Array.isArray(style)) {
        // 有 style，将 style 按照 `;` 拆分为数组
        styleArr = style.split(';')
    } else {
        styleArr = style
    }

    styleArr.forEach(item => {
        // 对每项样式，按照 : 拆分为 key 和 value
        let arr = item.split(':').map(i => {
            return i.trim()
        })
        if (arr.length === 2) {
            resultArr.push(arr[0] + ':' + arr[1])
        }
    })
    return resultArr
}

// 构造函数
export class DomElement {
    // 定义属性
    selector: string
    length: number
    elems: HTMLElement[]
    dataSource: Map<string, any>

    /**
     * 构造函数
     * @param selector 任一类型的选择器
     */
    constructor(selector: string)
    constructor(selector: DomElement)
    constructor(selector: HTMLElement)
    constructor(selector: Document)
    constructor(selector: HTMLCollection)
    constructor(selector: NodeList)
    constructor(selector: HTMLElement[])
    constructor(selector: any) {
        // 初始化属性
        this.selector = ''
        this.elems = []
        this.length = this.elems.length
        this.dataSource = new Map()

        if (!selector) {
            return
        }

        // 原本就是 DomElement 实例，则直接返回
        if (selector instanceof DomElement) {
            return selector
        }

        let selectorResult: HTMLElement[] = [] // 存储查询结果
        this.selector = selector
        const nodeType = selector.nodeType

        if (nodeType === 9) {
            // document 节点
            selectorResult = [selector]
        } else if (nodeType === 1) {
            // 单个 DOM 节点
            selectorResult = [selector]
        } else if (_isDOMList(selector)) {
            // DOM List
            selectorResult = _toArray(selector)
        } else if (selector instanceof Array) {
            // Element 数组（其他数据类型，暂时忽略）
            selectorResult = selector
        } else if (typeof selector === 'string') {
            // 字符串
            selector = selector.replace('/\n/mg', '').trim()
            if (selector.indexOf('<') === 0) {
                // 如 <div>
                selectorResult = _createElemByHTML(selector)
            } else {
                // 如 #id .class
                selectorResult = _querySelectorAll(selector)
            }
        }

        const length = selectorResult.length
        if (!length) {
            // 空数组
            return this
        }

        // 加入 DOM 节点
        let i = 0
        for (; i < length; i++) {
            this.elems.push(selectorResult[i])
        }
        this.length = length
    }

    /**
     * 遍历所有元素，执行回调函数
     * @param fn 回调函数
     */
    forEach(fn: Function): DomElement {
        for (let i = 0; i < this.length; i++) {
            const elem = this.elems[i]
            const result = fn.call(elem, elem, i)
            if (result === false) {
                break
            }
        }
        return this
    }

    /**
     * 克隆元素
     * @param deep 是否深度克隆
     */
    clone(deep: boolean = false): DomElement {
        const cloneList: HTMLElement[] = []
        this.elems.forEach(elem => {
            cloneList.push(elem.cloneNode(!!deep) as HTMLElement)
        })
        return $(cloneList)
    }

    /**
     * 获取第几个元素
     * @param index index
     */
    get(index: number = 0): DomElement {
        const length = this.length
        if (index >= length) {
            index = index % length
        }
        return $(this.elems[index])
    }

    /**
     * 获取第一个元素
     */
    first(): DomElement {
        return this.get(0)
    }

    /**
     * 获取最后一个元素
     */
    last(): DomElement {
        const length = this.length
        return this.get(length - 1)
    }

    /**
     * 绑定事件
     * @param type 事件类型
     * @param selector DOM 选择器
     * @param fn 事件函数
     */
    on(type: string, fn: Function): DomElement
    on(type: string, selector: string, fn: Function): DomElement
    on(type: string, selector: string | Function, fn?: Function): DomElement {
        if (!type) return this

        // 没有 selector ，只有 type 和 fn
        if (typeof selector === 'function') {
            fn = selector
            selector = ''
        }

        return this.forEach(function (elem: HTMLElement) {
            // 没有事件代理
            if (!selector) {
                // 无代理
                elem.addEventListener(type, fn as listener)
                return
            }

            // 有事件代理
            const agentFn: listener = function (e) {
                const target = e.target as HTMLElement
                if (target.matches(selector as string)) {
                    ;(fn as listener).call(target, e)
                }
            }
            elem.addEventListener(type, agentFn)

            // 缓存代理事件
            AGENT_EVENTS.push({
                elem: elem,
                selector: selector as string,
                fn: fn as listener,
                agentFn,
            })
        })
    }

    /**
     * 解绑事件
     * @param type 事件类型
     * @param selector DOM 选择器
     * @param fn 事件函数
     */
    off(type: string, fn: Function): DomElement
    off(type: string, selector: string, fn: Function): DomElement
    off(type: string, selector: string | Function, fn?: Function): DomElement {
        if (!type) return this

        // 没有 selector ，只有 type 和 fn
        if (typeof selector === 'function') {
            fn = selector
            selector = ''
        }

        return this.forEach(function (elem: HTMLElement) {
            // 解绑事件代理
            if (selector) {
                let idx = -1
                for (let i = 0; i < AGENT_EVENTS.length; i++) {
                    let item = AGENT_EVENTS[i]
                    if (item.selector === selector && item.fn === fn && item.elem === elem) {
                        idx = i
                        break
                    }
                }
                if (idx !== -1) {
                    const { agentFn } = AGENT_EVENTS.splice(idx, 1)[0]
                    elem.removeEventListener(type, agentFn)
                }
            } else {
                elem.removeEventListener(type, fn as listener)
            }
        })
    }

    /**
     * 设置/获取 属性
     * @param key key
     * @param val value
     */
    attr(key: string): string
    attr(key: string, val: string): DomElement
    attr(key: string, val?: string): DomElement | string {
        if (val == null) {
            // 获取数据
            return this.elems[0].getAttribute(key) || ''
        }

        // 否则，设置属性
        return this.forEach(function (elem: HTMLElement) {
            elem.setAttribute(key, val)
        })
    }

    /**
     * 添加 css class
     * @param className css class
     */
    addClass(className: string): DomElement {
        if (!className) {
            return this
        }

        return this.forEach(function (elem: HTMLElement) {
            if (elem.className) {
                // 当前有 class
                let arr: string[] = elem.className.split(/\s/)
                arr = arr.filter(item => {
                    return !!item.trim()
                })
                // 添加 class
                if (arr.indexOf(className) < 0) {
                    arr.push(className)
                }
                // 修改 elem.class
                elem.className = arr.join(' ')
            } else {
                // 当前没有 class
                elem.className = className
            }
        })
    }

    /**
     * 添加 css class
     * @param className css class
     */
    removeClass(className: string): DomElement {
        if (!className) {
            return this
        }
        return this.forEach(function (elem: HTMLElement) {
            if (!elem.className) {
                // 当前无 class
                return
            }

            let arr: string[] = elem.className.split(/\s/)
            arr = arr.filter(item => {
                item = item.trim()
                // 删除 class
                if (!item || item === className) {
                    return false
                }
                return true
            })
            // 修改 elem.class
            elem.className = arr.join(' ')
        })
    }

    /**
     * 是否有传入的 css class
     * @param className css class
     */
    hasClass(className: string = ''): boolean {
        if (!className) {
            return false
        }
        const elem = this.elems[0]
        if (!elem.className) {
            // 当前无 class
            return false
        }
        let arr: string[] = elem.className.split(/\s/)
        return arr.includes(className) // 是否包含
    }

    /**
     * 修改 css
     * @param key css key
     * @param val css value
     */
    // css(key: string): string
    css(key: string, val: string | number): DomElement
    css(key: string, val?: string | number): DomElement | string {
        let currentStyle: string
        if (val == '') {
            currentStyle = ''
        } else {
            currentStyle = `${key}:${val};`
        }
        return this.forEach(function (elem: HTMLElement) {
            const style = (elem.getAttribute('style') || '').trim()
            if (style) {
                // 有 style，将 style 按照 `;` 拆分为数组
                let resultArr: string[] = _styleArrTrim(style)

                // 替换现有的 style
                resultArr = resultArr.map(item => {
                    if (item.indexOf(key) === 0) {
                        return currentStyle
                    } else {
                        return item
                    }
                })
                // 新增 style
                if (currentStyle != '' && resultArr.indexOf(currentStyle) < 0) {
                    resultArr.push(currentStyle)
                }

                // 去掉 空白
                if (currentStyle == '') {
                    resultArr = _styleArrTrim(resultArr)
                }

                // 重新设置 style
                elem.setAttribute('style', resultArr.join('; '))
            } else {
                // 当前没有 style
                elem.setAttribute('style', currentStyle)
            }
        })
    }

    /**
     * 封装 getBoundingClientRect
     */
    getBoundingClientRect(): DOMRect {
        const elem = this.elems[0]
        return elem.getBoundingClientRect()
    }

    /**
     * 显示
     */
    show(): DomElement {
        return this.css('display', 'block')
    }

    /**
     * 隐藏
     */
    hide(): DomElement {
        return this.css('display', 'none')
    }

    /**
     * 获取子节点（只有 DOM 元素）
     */
    children(): DomElement | null {
        const elem = this.elems[0]
        if (!elem) {
            return null
        }

        return $(elem.children)
    }

    /**
     * 获取子节点（包括文本节点）
     */
    childNodes(): DomElement | null {
        const elem = this.elems[0]
        if (!elem) {
            return null
        }

        return $(elem.childNodes)
    }

    /**
     * 增加子节点
     * @param $children 子节点
     */
    append($children: DomElement): DomElement {
        return this.forEach(function (elem: HTMLElement) {
            $children.forEach(function (child: HTMLElement) {
                elem.appendChild(child)
            })
        })
    }

    /**
     * 移除当前节点
     */
    remove(): DomElement {
        return this.forEach(function (elem: HTMLElement) {
            if (elem.remove) {
                elem.remove()
            } else {
                const parent = elem.parentElement
                parent && parent.removeChild(elem)
            }
        })
    }

    /**
     * 当前元素，是否包含某个子元素
     * @param $child 子元素
     */
    isContain($child: DomElement): boolean {
        const elem = this.elems[0]
        const child = $child.elems[0]
        return elem.contains(child)
    }

    /**
     * 获取当前元素的尺寸和位置信息
     */
    getSizeData(): DOMRect {
        const elem = this.elems[0]
        // 可得到 bottom height left right top width 的数据
        return elem.getBoundingClientRect()
    }

    /**
     * 获取当前元素 nodeName
     */
    getNodeName(): string {
        const elem = this.elems[0]
        return elem.nodeName
    }

    /**
     * 获取当前元素可视高度
     */
    getClientHeight(): number {
        const elem = this.elems[0]
        return elem.clientHeight
    }

    /**
     * 获取当前元素可视宽度
     */
    // getClientWidth(): number {
    //     const elem = this.elems[0]
    //     return elem.clientWidth
    // }

    /**
     * 查询
     * @param selector css 选择器
     */
    find(selector: string): DomElement {
        const elem = this.elems[0]
        return $(elem.querySelectorAll(selector))
    }

    /**
     * 获取/设置 元素 text
     * @param val text 值
     */
    text(): string
    text(val: string): DomElement
    text(val?: string): DomElement | string {
        if (!val) {
            // 获取 text
            const elem = this.elems[0]

            return elem.innerHTML.replace(/<[^>]+>/g, () => '')
        } else {
            // 设置 text
            return this.forEach(function (elem: HTMLElement) {
                elem.innerHTML = val
            })
        }
    }

    /**
     * 设置/获取 元素 html
     * @param val html 值
     */
    html(): string
    html(val: string): DomElement
    html(val?: string): DomElement | string {
        const elem = this.elems[0]
        if (!val) {
            // 获取 html
            return elem.innerHTML
        } else {
            // 设置 html
            elem.innerHTML = val
            return this
        }
    }

    /**
     * 获取元素 value
     */
    val(): string {
        const elem = this.elems[0]
        return (elem as any).value.trim() // 暂用 any
    }

    /**
     * focus 到当前元素
     */
    focus(): DomElement {
        return this.forEach(function (elem: HTMLElement) {
            elem.focus()
        })
    }

    /**
     * 当前元素前一个兄弟节点
     */
    prev(): DomElement {
        const elem = this.elems[0]
        return $(elem.previousElementSibling)
    }

    /**
     * 当前元素后一个兄弟节点
     */
    next(): DomElement {
        const elem = this.elems[0]
        return $(elem.nextElementSibling)
    }

    /**
     * 获取父元素
     */
    parent(): DomElement {
        const elem = this.elems[0]
        return $(elem.parentElement)
    }

    /**
     * 查找父元素，知道满足 selector 条件
     * @param selector css 选择器
     * @param curElem 从哪个元素开始查找，默认为当前元素
     */
    parentUntil(selector: string): DomElement | null
    parentUntil(selector: string, curElem: HTMLElement): DomElement | null
    parentUntil(selector: string, curElem?: HTMLElement): DomElement | null {
        const elem = curElem || this.elems[0]
        if (elem.nodeName === 'BODY') {
            return null
        }

        const parent = elem.parentElement
        if (parent == null) {
            return null
        }

        if (parent.matches(selector)) {
            // 找到，并返回
            return $(parent)
        }

        // 继续查找，递归
        return this.parentUntil(selector, parent as HTMLElement)
    }

    /**
     * 判读是否相等
     * @param $elem 元素
     */
    equal($elem: DomElement | HTMLElement): boolean {
        if ($elem instanceof DomElement) {
            return this.elems[0] === $elem.elems[0]
        } else if ($elem instanceof HTMLElement) {
            return this.elems[0] === $elem
        } else {
            return false
        }
    }

    /**
     * 将该元素插入到某个元素前面
     * @param selector css 选择器
     */
    insertBefore(selector: string | DomElement): DomElement {
        const $referenceNode = $(selector)
        const referenceNode = $referenceNode.elems[0]
        if (!referenceNode) {
            return this
        }
        return this.forEach(function (elem: HTMLElement) {
            const parent = referenceNode.parentNode as Node
            parent.insertBefore(elem, referenceNode)
        })
    }

    /**
     * 将该元素插入到某个元素后面
     * @param selector css 选择器
     */
    insertAfter(selector: string | DomElement): DomElement {
        const $referenceNode = $(selector)
        const referenceNode = $referenceNode.elems[0]
        const anchorNode = referenceNode && referenceNode.nextSibling
        if (!referenceNode) {
            return this
        }
        return this.forEach(function (elem: HTMLElement) {
            const parent = referenceNode.parentNode as Node
            if (anchorNode) {
                parent.insertBefore(elem, anchorNode)
            } else {
                parent.appendChild(elem)
            }
        })
    }

    /**
     * 设置/获取 数据
     * @param key key
     * @param value value
     */
    data<T>(key: string, value?: T): T | undefined {
        if (value != null) {
            // 设置数据
            this.dataSource.set(key, value)
        } else {
            // 获取数据
            return this.dataSource.get(key)
        }
    }

    /**
     * 获取当前节点的顶级(段落)
     * @param editor 富文本实例
     */
    getNodeTop(editor: Editor): DomElement {
        if (this.length < 1) {
            return this
        }

        const $parent = this.parent()
        if (editor.$textElem.equal($parent)) {
            return this
        }

        return $parent.getNodeTop(editor)
    }

    /**
     * 获取当前 节点 基与上一个拥有相对或者解决定位的父容器的位置
     * @param editor 富文本实例
     */
    getOffsetData(): OffsetDataType {
        const $node = this.elems[0]
        return {
            top: $node.offsetTop,
            left: $node.offsetLeft,
            width: $node.offsetWidth,
            height: $node.offsetHeight,
            parent: $node.offsetParent,
        }
    }
}

// new 一个对象
function $(selector: any): DomElement {
    return new DomElement(selector)
}

export default $<|MERGE_RESOLUTION|>--- conflicted
+++ resolved
@@ -5,7 +5,6 @@
  * @wangfupeng
  */
 
-<<<<<<< HEAD
 // 记录元素基于上一个相对&绝对定位的位置信息
 type OffsetDataType = {
     top: number
@@ -15,10 +14,8 @@
     parent: Element | null
 }
 // 记录所有的事件绑定
-=======
 // 记录代理事件绑定
 type listener = (e: Event) => void
->>>>>>> 3e96a614
 type EventItem = {
     elem: HTMLElement
     selector: string
