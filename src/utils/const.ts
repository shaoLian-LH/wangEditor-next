--- conflicted
+++ resolved
@@ -1,10 +1,5 @@
 /**
-<<<<<<< HEAD
- * 空函数
- * @description 常亮
-=======
  * @description 常量
->>>>>>> 4b1655a0
  * @author wangfupeng
  */
 
