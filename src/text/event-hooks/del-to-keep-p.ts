/**
 * @description 删除时保留 <p><br></p>
 * @author wangfupeng
 */

import Editor from '../../editor/index'
import $ from '../../utils/dom-core'

/**
 * 删除时保留 <p><br></p>
 * @param editor 编辑器实例
 * @param deleteUpEvents delete 键 up 时的 hooks
 * @param deleteDownEvents delete 建 down 时的 hooks
 */
function deleteToKeepP(editor: Editor, deleteUpEvents: Function[], deleteDownEvents: Function[]) {
    function upFn() {
        const $textElem = editor.$textElem
        const txtHtml = $textElem.html().toLowerCase().trim()

        // firefox 时用 txtHtml === '<br>' 判断，其他用 !txtHtml 判断
        if (!txtHtml || txtHtml === '<br>') {
            // 内容空了
            const $p = $('<p><br/></p>')
            $textElem.html(' ') // 一定要先清空，否则在 firefox 下有问题
            $textElem.append($p)
            editor.selection.createRangeByElem($p, false, true)
            editor.selection.restoreSelection()
            // 设置折叠后的光标位置，在firebox等浏览器下
            // 光标设置在end位置会自动换行
<<<<<<< HEAD
            editor.selection.moveCursor($p.getNode(), 0)
=======
            editor.selection.moveCursor($p.getNode(), true)
>>>>>>> 7faa2332
        }
    }
    deleteUpEvents.push(upFn)

    function downFn(e: Event) {
        const $textElem = editor.$textElem
        const txtHtml = $textElem.html().toLowerCase().trim()
        if (txtHtml === '<p><br></p>') {
            // 最后剩下一个空行，就不再删除了
            e.preventDefault()
            return
        }
    }
    deleteDownEvents.push(downFn)
}

export default deleteToKeepP<|MERGE_RESOLUTION|>--- conflicted
+++ resolved
@@ -27,11 +27,8 @@
             editor.selection.restoreSelection()
             // 设置折叠后的光标位置，在firebox等浏览器下
             // 光标设置在end位置会自动换行
-<<<<<<< HEAD
             editor.selection.moveCursor($p.getNode(), 0)
-=======
-            editor.selection.moveCursor($p.getNode(), true)
->>>>>>> 7faa2332
+
         }
     }
     deleteUpEvents.push(upFn)
