/**
 * @description 所有菜单的构造函数
 * @author wangfupeng
 */

import Bold from './bold/index'
import Head from './head/index'
import Link from './link/index'
import Italic from './italic/index'
import Underline from './underline/index'
import StrikeThrough from './strike-through/index'
import FontStyle from './font-style/index'
import FontSize from './font-size'
import Justify from './justify/index'
import Quote from './quote/index'
import BackColor from './back-color/index'
import FontColor from './font-color/index'
import Video from './video/index'
import Image from './img/index'
import Indent from './indent/index'
import Emoticon from './emoticon/index'
import List from './list/index'
import LineHeight from './lineHeight/index'
<<<<<<< HEAD
import CustomFontSize from './custom-font-size/index'
=======
import Table from './table/index'
>>>>>>> 8e39c799

export type MenuListType = {
    [key: string]: any
}

export default {
    bold: Bold,
    head: Head,
    italic: Italic,
    link: Link,
    underline: Underline,
    strikeThrough: StrikeThrough,
    fontName: FontStyle,
    fontSize: FontSize,
    justify: Justify,
    quote: Quote,
    backColor: BackColor,
    foreColor: FontColor,
    video: Video,
    image: Image,
    indent: Indent,
    emoticon: Emoticon,
    list: List,
    lineHeight: LineHeight,
<<<<<<< HEAD
    customFontSize: CustomFontSize,
=======
    table: Table,
>>>>>>> 8e39c799
}<|MERGE_RESOLUTION|>--- conflicted
+++ resolved
@@ -21,11 +21,8 @@
 import Emoticon from './emoticon/index'
 import List from './list/index'
 import LineHeight from './lineHeight/index'
-<<<<<<< HEAD
 import CustomFontSize from './custom-font-size/index'
-=======
 import Table from './table/index'
->>>>>>> 8e39c799
 
 export type MenuListType = {
     [key: string]: any
@@ -50,9 +47,6 @@
     emoticon: Emoticon,
     list: List,
     lineHeight: LineHeight,
-<<<<<<< HEAD
     customFontSize: CustomFontSize,
-=======
     table: Table,
->>>>>>> 8e39c799
 }