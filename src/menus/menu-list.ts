/**
 * @description 所有菜单的构造函数
 * @author wangfupeng
 */

import Bold from './bold/index'
import Head from './head/index'
import Link from './link/index'
import Italic from './italic/index'
import Underline from './underline/index'
import StrikeThrough from './strike-through/index'
import FontStyle from './font-style/index'
<<<<<<< HEAD
import FontSize from './font-size'
=======
import Justify from './justify/index'
>>>>>>> bc0ab135

export default {
    bold: Bold,
    head: Head,
    italic: Italic,
    link: Link,
    underline: Underline,
    strikeThrough: StrikeThrough,
    fontStyle: FontStyle,
<<<<<<< HEAD
    fontSize: FontSize,
=======
    justify: Justify,
>>>>>>> bc0ab135
}<|MERGE_RESOLUTION|>--- conflicted
+++ resolved
@@ -10,11 +10,8 @@
 import Underline from './underline/index'
 import StrikeThrough from './strike-through/index'
 import FontStyle from './font-style/index'
-<<<<<<< HEAD
 import FontSize from './font-size'
-=======
 import Justify from './justify/index'
->>>>>>> bc0ab135
 
 export default {
     bold: Bold,
@@ -24,9 +21,6 @@
     underline: Underline,
     strikeThrough: StrikeThrough,
     fontStyle: FontStyle,
-<<<<<<< HEAD
     fontSize: FontSize,
-=======
     justify: Justify,
->>>>>>> bc0ab135
 }