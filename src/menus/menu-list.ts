/**
 * @description 所有菜单的构造函数
 * @author wangfupeng
 */

import Bold from './bold/index'
import Head from './head/index'
import Link from './link/index'
import Italic from './italic/index'
import Underline from './underline/index'
import StrikeThrough from './strike-through/index'
import FontStyle from './font-style/index'
import FontSize from './font-size'
import Justify from './justify/index'
import Quote from './quote/index'
<<<<<<< HEAD
import BackColor from './back-color/index'
import FontColor from './font-color/index'
import Image from './img/index'
=======
import backColor from './back-color/index'
import fontColor from './font-color/index'
import Video from './video/index'
>>>>>>> b3e3037e

export default {
    bold: Bold,
    head: Head,
    italic: Italic,
    link: Link,
    underline: Underline,
    strikeThrough: StrikeThrough,
    fontStyle: FontStyle,
    fontSize: FontSize,
    justify: Justify,
    quote: Quote,
<<<<<<< HEAD
    backColor: BackColor,
    fontColor: FontColor,
    image: Image,
=======
    backColor: backColor,
    fontColor: fontColor,
    video: Video,
>>>>>>> b3e3037e
}<|MERGE_RESOLUTION|>--- conflicted
+++ resolved
@@ -13,15 +13,10 @@
 import FontSize from './font-size'
 import Justify from './justify/index'
 import Quote from './quote/index'
-<<<<<<< HEAD
 import BackColor from './back-color/index'
 import FontColor from './font-color/index'
+import Video from './video/index'
 import Image from './img/index'
-=======
-import backColor from './back-color/index'
-import fontColor from './font-color/index'
-import Video from './video/index'
->>>>>>> b3e3037e
 
 export default {
     bold: Bold,
@@ -34,13 +29,8 @@
     fontSize: FontSize,
     justify: Justify,
     quote: Quote,
-<<<<<<< HEAD
     backColor: BackColor,
     fontColor: FontColor,
+    video: Video,
     image: Image,
-=======
-    backColor: backColor,
-    fontColor: fontColor,
-    video: Video,
->>>>>>> b3e3037e
 }