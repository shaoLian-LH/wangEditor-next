/**
 * @description 所有菜单的构造函数
 * @author wangfupeng
 */

import Bold from './bold/index'
import Head from './head/index'
import Link from './link/index'
import Italic from './italic/index'
import Underline from './underline/index'
import StrikeThrough from './strike-through/index'
import FontStyle from './font-style/index'
import FontSize from './font-size'
import Justify from './justify/index'
import Quote from './quote/index'
import BackColor from './back-color/index'
import FontColor from './font-color/index'
import Video from './video/index'
import Image from './img/index'
import Indent from './indent/index'
import Emoticon from './emoticon/index'
import List from './list/index'
import LineHeight from './lineHeight/index'
import CustomFontSize from './custom-font-size/index'
import Undo from './undo/index'
import Redo from './redo/index'
<<<<<<< HEAD
import Code from './code'
=======
import Table from './table/index'
>>>>>>> 0a1347fe

export type MenuListType = {
    [key: string]: any
}

export default {
    bold: Bold,
    head: Head,
    italic: Italic,
    link: Link,
    underline: Underline,
    strikeThrough: StrikeThrough,
    fontName: FontStyle,
    fontSize: FontSize,
    justify: Justify,
    quote: Quote,
    backColor: BackColor,
    foreColor: FontColor,
    video: Video,
    image: Image,
    indent: Indent,
    emoticon: Emoticon,
    list: List,
    lineHeight: LineHeight,
    customFontSize: CustomFontSize,
    undo: Undo,
    redo: Redo,
<<<<<<< HEAD
    code: Code,
=======
    table: Table,
>>>>>>> 0a1347fe
}<|MERGE_RESOLUTION|>--- conflicted
+++ resolved
@@ -24,11 +24,8 @@
 import CustomFontSize from './custom-font-size/index'
 import Undo from './undo/index'
 import Redo from './redo/index'
-<<<<<<< HEAD
+import Table from './table/index'
 import Code from './code'
-=======
-import Table from './table/index'
->>>>>>> 0a1347fe
 
 export type MenuListType = {
     [key: string]: any
@@ -56,9 +53,6 @@
     customFontSize: CustomFontSize,
     undo: Undo,
     redo: Redo,
-<<<<<<< HEAD
+    table: Table,
     code: Code,
-=======
-    table: Table,
->>>>>>> 0a1347fe
 }