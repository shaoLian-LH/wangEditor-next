--- conflicted
+++ resolved
@@ -12,12 +12,9 @@
 import FontStyle from './font-style/index'
 import FontSize from './font-size'
 import Justify from './justify/index'
-<<<<<<< HEAD
+import Quote from './quote/index'
 import backColor from './back-color/index'
 import fontColor from './font-color/index'
-=======
-import Quote from './quote/index'
->>>>>>> 9d9f8c03
 
 export default {
     bold: Bold,
@@ -29,10 +26,7 @@
     fontStyle: FontStyle,
     fontSize: FontSize,
     justify: Justify,
-<<<<<<< HEAD
+    quote: Quote,
     backColor: backColor,
     fontColor: fontColor,
-=======
-    quote: Quote,
->>>>>>> 9d9f8c03
 }