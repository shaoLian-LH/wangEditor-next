--- conflicted
+++ resolved
@@ -22,12 +22,9 @@
 import List from './list/index'
 import LineHeight from './lineHeight/index'
 import CustomFontSize from './custom-font-size/index'
-<<<<<<< HEAD
 import Undo from './undo/index'
 import Redo from './redo/index'
-=======
 import Table from './table/index'
->>>>>>> c92c21ad
 
 export type MenuListType = {
     [key: string]: any
@@ -53,10 +50,7 @@
     list: List,
     lineHeight: LineHeight,
     customFontSize: CustomFontSize,
-<<<<<<< HEAD
     undo: Undo,
     redo: Redo,
-=======
     table: Table,
->>>>>>> c92c21ad
 }