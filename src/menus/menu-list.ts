--- conflicted
+++ resolved
@@ -22,12 +22,9 @@
 import List from './list/index'
 import LineHeight from './lineHeight/index'
 import CustomFontSize from './custom-font-size/index'
-<<<<<<< HEAD
-import Code from './code'
-=======
 import Undo from './undo/index'
 import Redo from './redo/index'
->>>>>>> ea52d38f
+import Code from './code'
 
 export type MenuListType = {
     [key: string]: any
@@ -53,10 +50,7 @@
     list: List,
     lineHeight: LineHeight,
     customFontSize: CustomFontSize,
-<<<<<<< HEAD
-    code: Code,
-=======
     undo: Undo,
     redo: Redo,
->>>>>>> ea52d38f
+    code: Code,
 }