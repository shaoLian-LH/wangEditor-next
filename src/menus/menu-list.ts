--- conflicted
+++ resolved
@@ -6,19 +6,13 @@
 import Bold from './bold/index'
 import Head from './head/index'
 import Link from './link/index'
-<<<<<<< HEAD
+import Underline from './underline/index'
 import Strikethrough from './strikethrough/index'
-=======
-import Underline from './underline/index'
->>>>>>> 6923608c
 
 export default {
     bold: Bold,
     head: Head,
     link: Link,
-<<<<<<< HEAD
+    underline: Underline,
     strikethrough: Strikethrough,
-=======
-    underline: Underline,
->>>>>>> 6923608c
 }