/**
 * @description 绑定图片的事件
 * @author wangfupeng
 */

import Editor from '../../../editor/index'
import bindPasteImg from './paste-img'
import bindDropImg from './drop-img'
<<<<<<< HEAD
import bindDragImgSize from './drag-size'
=======
import bindTooltipImg from './tooltip-event'
>>>>>>> c59ff6d6

/**
 * 绑定事件
 * @param editor 编辑器实例
 */
function bindEvent(editor: Editor): void {
    // 粘贴图片
    bindPasteImg(editor)

    // 拖拽图片
    bindDropImg(editor)

    // 可再扩展其他事件...如图片 tooltip 等
<<<<<<< HEAD
    // 拖拽图片尺寸
    bindDragImgSize(editor)
=======

    //Tooltip
    bindTooltipImg(editor)
>>>>>>> c59ff6d6
}

export default bindEvent<|MERGE_RESOLUTION|>--- conflicted
+++ resolved
@@ -6,11 +6,8 @@
 import Editor from '../../../editor/index'
 import bindPasteImg from './paste-img'
 import bindDropImg from './drop-img'
-<<<<<<< HEAD
 import bindDragImgSize from './drag-size'
-=======
 import bindTooltipImg from './tooltip-event'
->>>>>>> c59ff6d6
 
 /**
  * 绑定事件
@@ -24,14 +21,11 @@
     bindDropImg(editor)
 
     // 可再扩展其他事件...如图片 tooltip 等
-<<<<<<< HEAD
     // 拖拽图片尺寸
     bindDragImgSize(editor)
-=======
 
     //Tooltip
     bindTooltipImg(editor)
->>>>>>> c59ff6d6
 }
 
 export default bindEvent