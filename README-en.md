# wangEditor-next 5
<<<<<<< HEAD

[![codecov](https://codecov.io/gh/cycleccc/wangEditor-next/branch/master/graph/badge.svg?token=0ZSXFXJPK3)](https://codecov.io/gh/cycleccc/wangEditor-next)
=======
>>>>>>> f3e4c313

[![codecov](https://codecov.io/gh/cycleccc/wangEditor-next/branch/master/graph/badge.svg?token=0ZSXFXJPK3)](https://codecov.io/gh/cycleccc/wangEditor-next)
[![GitHub stars](https://img.shields.io/github/stars/cycleccc/wangEditor-next)](https://github.com/cycleccc/wangEditor-next/stargazers)

[Chinese](./README.md)

## Introduction

<<<<<<< HEAD
The original project [wangEditor](https://github.com/wangeditor-team/wangEditor) is temporarily not maintained due to the author's [personal reasons](https://juejin.cn/post/7272735633458413602). This project is a forked version that will continue to be maintained without breaking changes as much as possible.
=======
The original project [wangEditor](https://github.com/wangeditor-team/wangEditor) is temporarily not maintained due to the author's [personal reasons](https://juejin.cn/post/7272735633458413602). This project is a forked version that will continue to be maintained with minimal breaking changes.
>>>>>>> f3e4c313

An open-source web rich text editor that is ready to use out of the box with simple configuration. It supports JS, Vue, and React.

- [Documentation](https://www.wangeditor.com/)
- [Demo](https://www.wangeditor.com/demo/)

![](./docs/images/editor.png)

<<<<<<< HEAD
## Usage

For Vue or React
~~~shell
npm i wangeditor-next/editor
~~~

For HTML using CDN resources
~~~
https://unpkg.com/@wangeditor-next/editor@latest/dist/index.js
~~~

## Communication

- [Discuss issues and suggestions](https://github.com/cycleccc/wangEditor/pulls)

## Contribution

Please read the [contribution.md](https://github.com/cycleccc/wangEditor-next/blob/master/docs/contribution-CN.md) and the development guide in the [docs](https://github.com/cycleccc/wangEditor-next/tree/master/docs) folder.
=======
## Features

- **Easy to use**: Simple configuration and ready to use out of the box.
- **Multi-framework support**: Works with JS, Vue, and React.
- **Customizable**: Highly customizable to fit your needs.
- **Lightweight**: Minimal footprint with high performance.

## Installation

### For Vue or React
```shell
npm i wangeditor-next/editor
```

### For HTML using CDN resources
```html
<script src="https://unpkg.com/@wangeditor-next/editor@latest/dist/index.js"></script>
```

## Usage Examples

### HTML
Try it on StackBlitz: [HTML Example](https://stackblitz.com/edit/stackblitz-starters-xxqmwl)

### Vue 2
Try it on StackBlitz: [Vue 2 Example](https://stackblitz.com/edit/vue2-vite-starter-hkmsif)

### Vue 3
Try it on StackBlitz: [Vue 3 Example](https://stackblitz.com/edit/vue3-wangeditor-demo-8emmc7)

### React
Try it on StackBlitz: [React Example](https://stackblitz.com/edit/react-4osjqn)

## Communication

- [Discuss issues and suggestions](https://github.com/cycleccc/wangEditor-next/issues)

## Contribution

We welcome contributions! Please read the [contribution guidelines](https://github.com/cycleccc/wangEditor-next/blob/master/docs/contribution-CN.md) and the development guide in the [docs](https://github.com/cycleccc/wangEditor-next/tree/master/docs) folder.
>>>>>>> f3e4c313

## 🌟 Support and Motivation

If you find this project helpful, please give it a ⭐️! Your support is my motivation to maintain and improve this project. Thank you!
<<<<<<< HEAD

## Donation

To donate to the original project, support wangEditor's open-source work at https://opencollective.com/wangeditor (though no one donates anyway).
=======

## Donation

To donate to the original project, support wangEditor's open-source work at https://opencollective.com/wangeditor (though no one donates anyway).

## License

[MIT License](https://opensource.org/licenses/MIT)
>>>>>>> f3e4c313
<|MERGE_RESOLUTION|>--- conflicted
+++ resolved
@@ -1,9 +1,4 @@
 # wangEditor-next 5
-<<<<<<< HEAD
-
-[![codecov](https://codecov.io/gh/cycleccc/wangEditor-next/branch/master/graph/badge.svg?token=0ZSXFXJPK3)](https://codecov.io/gh/cycleccc/wangEditor-next)
-=======
->>>>>>> f3e4c313
 
 [![codecov](https://codecov.io/gh/cycleccc/wangEditor-next/branch/master/graph/badge.svg?token=0ZSXFXJPK3)](https://codecov.io/gh/cycleccc/wangEditor-next)
 [![GitHub stars](https://img.shields.io/github/stars/cycleccc/wangEditor-next)](https://github.com/cycleccc/wangEditor-next/stargazers)
@@ -12,11 +7,7 @@
 
 ## Introduction
 
-<<<<<<< HEAD
-The original project [wangEditor](https://github.com/wangeditor-team/wangEditor) is temporarily not maintained due to the author's [personal reasons](https://juejin.cn/post/7272735633458413602). This project is a forked version that will continue to be maintained without breaking changes as much as possible.
-=======
 The original project [wangEditor](https://github.com/wangeditor-team/wangEditor) is temporarily not maintained due to the author's [personal reasons](https://juejin.cn/post/7272735633458413602). This project is a forked version that will continue to be maintained with minimal breaking changes.
->>>>>>> f3e4c313
 
 An open-source web rich text editor that is ready to use out of the box with simple configuration. It supports JS, Vue, and React.
 
@@ -25,27 +16,6 @@
 
 ![](./docs/images/editor.png)
 
-<<<<<<< HEAD
-## Usage
-
-For Vue or React
-~~~shell
-npm i wangeditor-next/editor
-~~~
-
-For HTML using CDN resources
-~~~
-https://unpkg.com/@wangeditor-next/editor@latest/dist/index.js
-~~~
-
-## Communication
-
-- [Discuss issues and suggestions](https://github.com/cycleccc/wangEditor/pulls)
-
-## Contribution
-
-Please read the [contribution.md](https://github.com/cycleccc/wangEditor-next/blob/master/docs/contribution-CN.md) and the development guide in the [docs](https://github.com/cycleccc/wangEditor-next/tree/master/docs) folder.
-=======
 ## Features
 
 - **Easy to use**: Simple configuration and ready to use out of the box.
@@ -86,23 +56,15 @@
 ## Contribution
 
 We welcome contributions! Please read the [contribution guidelines](https://github.com/cycleccc/wangEditor-next/blob/master/docs/contribution-CN.md) and the development guide in the [docs](https://github.com/cycleccc/wangEditor-next/tree/master/docs) folder.
->>>>>>> f3e4c313
 
 ## 🌟 Support and Motivation
 
 If you find this project helpful, please give it a ⭐️! Your support is my motivation to maintain and improve this project. Thank you!
-<<<<<<< HEAD
 
 ## Donation
 
-To donate to the original project, support wangEditor's open-source work at https://opencollective.com/wangeditor (though no one donates anyway).
-=======
-
-## Donation
-
-To donate to the original project, support wangEditor's open-source work at https://opencollective.com/wangeditor (though no one donates anyway).
+To donate to the original project, support wangEditor's open-source work at https://opencollective.com/wangeditor (~~though no one donates anyway~~).
 
 ## License
 
-[MIT License](https://opensource.org/licenses/MIT)
->>>>>>> f3e4c313
+[MIT License](https://opensource.org/licenses/MIT)